--- conflicted
+++ resolved
@@ -68,14 +68,10 @@
         int x0 = 0, x1 = 0, y0 = 0, y1 = 0;
         // Number of cells at each extremity
         int nx0 = 0, nx1 = 0, ny0 = 0, ny1 = 0;
-<<<<<<< HEAD
-        wirelen_t hpwl() const { return wirelen_t((x1 - x0) + 2 * (y1 - y0)); }
-=======
         wirelen_t hpwl(const Placer1Cfg &cfg) const
         {
             return wirelen_t(cfg.hpwl_scale_x * (x1 - x0) + cfg.hpwl_scale_y * (y1 - y0));
         }
->>>>>>> e0b4f0ee
     };
 
   public:
@@ -545,7 +541,7 @@
             add_move_cell(moveChange, other_cell, newBel);
         }
 
-        if (!ctx->isBelLocationValid(newBel) || !ctx->isBelLocationValid(oldBel)) {
+        if (!ctx->isBelLocationValid(newBel) || ((other_cell != nullptr && !ctx->isBelLocationValid(oldBel)))) {
             ctx->unbindBel(newBel);
             if (other_cell != nullptr)
                 ctx->unbindBel(oldBel);
@@ -723,16 +719,10 @@
 
         int dx = diameter, dy = diameter;
         if (cell->region != nullptr && cell->region->constr_bels) {
-<<<<<<< HEAD
-            dx = std::min(2 * diameter,
-                          (region_bounds[cell->region->name].x1 - region_bounds[cell->region->name].x0) + 1);
-            dy = std::min(diameter, (region_bounds[cell->region->name].y1 - region_bounds[cell->region->name].y0) + 1);
-=======
             dx = std::min(cfg.hpwl_scale_x * diameter,
                           (region_bounds[cell->region->name].x1 - region_bounds[cell->region->name].x0) + 1);
             dy = std::min(cfg.hpwl_scale_y * diameter,
                           (region_bounds[cell->region->name].y1 - region_bounds[cell->region->name].y0) + 1);
->>>>>>> e0b4f0ee
             // Clamp location to within bounds
             curr_loc.x = std::max(region_bounds[cell->region->name].x0, curr_loc.x);
             curr_loc.x = std::min(region_bounds[cell->region->name].x1, curr_loc.x);
