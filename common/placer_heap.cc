--- conflicted
+++ resolved
@@ -123,11 +123,7 @@
             vb[i] = rhs.at(i);
 
         ConjugateGradient<SparseMatrix<T>, Lower | Upper> solver;
-<<<<<<< HEAD
-        solver.setTolerance(0.6e-6);
-=======
         solver.setTolerance(tolerance);
->>>>>>> e0b4f0ee
         VectorXd xr = solver.compute(mat).solveWithGuess(vb, vx);
         for (int i = 0; i < int(x.size()); i++)
             x.at(i) = xr[i];
@@ -178,6 +174,7 @@
         std::vector<std::unordered_set<IdString>> heap_runs;
         std::unordered_set<IdString> all_celltypes;
         std::unordered_map<IdString, int> ct_count;
+
         for (auto cell : place_cells) {
             if (!all_celltypes.count(cell->type)) {
                 heap_runs.push_back(std::unordered_set<IdString>{cell->type});
@@ -193,21 +190,12 @@
                 break;
             }
 
-<<<<<<< HEAD
-#if 1
-        // Never want to deal with LUTs, FFs, MUXFxs seperately,
-        // for now disable all single-cell-type runs and only have heteregenous
-        // runs
-        heap_runs.clear();
-#endif
-=======
         if (cfg.placeAllAtOnce) {
             // Never want to deal with LUTs, FFs, MUXFxs seperately,
             // for now disable all single-cell-type runs and only have heteregenous
             // runs
             heap_runs.clear();
         }
->>>>>>> e0b4f0ee
 
         heap_runs.push_back(all_celltypes);
         // The main HeAP placer loop
@@ -238,24 +226,12 @@
 
                 update_all_chains();
 
-<<<<<<< HEAD
-                std::unordered_set<IdString> logic_types;
-                logic_types.insert(id_SLICE_LUTX);
-                logic_types.insert(id_SLICE_FFX);
-                if (!ctx->xc7)
-                    logic_types.insert(id_CARRY8);
-                CutSpreader(this, logic_types).run();
-
-                for (auto type : sorted(run))
-                    if (!logic_types.count(type))
-=======
                 for (const auto &group : cfg.cellGroups)
                     CutSpreader(this, group).run();
 
                 for (auto type : sorted(run))
                     if (std::all_of(cfg.cellGroups.begin(), cfg.cellGroups.end(),
                                     [type](const std::unordered_set<IdString> &grp) { return !grp.count(type); }))
->>>>>>> e0b4f0ee
                         CutSpreader(this, {type}).run();
 
                 update_all_chains();
@@ -614,12 +590,8 @@
     {
         const auto &base = cell_locs[cell->name];
         for (auto child : cell->constr_children) {
-<<<<<<< HEAD
-            if (root->type != id_CARRY8 || child->type != id_SLICE_LUTX)
-=======
             // FIXME: Improve handling of heterogeneous chains
             if (child->type == root->type)
->>>>>>> e0b4f0ee
                 chain_size[root->name]++;
             if (child->constr_x != child->UNCONSTR)
                 cell_locs[child->name].x = std::max(0, std::min(max_x, base.x + child->constr_x));
@@ -715,12 +687,8 @@
                         return;
                     int o_pos = cell_pos(other->cell);
                     double weight = 1.0 / (ni->users.size() *
-<<<<<<< HEAD
-                                           std::max<double>(1, (yaxis ? 2 : 1) * std::abs(o_pos - this_pos)));
-=======
                                            std::max<double>(1, (yaxis ? cfg.hpwl_scale_y : cfg.hpwl_scale_x) *
                                                                        std::abs(o_pos - this_pos)));
->>>>>>> e0b4f0ee
 
                     if (user_idx != -1 && net_crit.count(ni->name)) {
                         auto &nc = net_crit.at(ni->name);
@@ -746,13 +714,9 @@
                 int l_pos = legal_pos(solve_cells.at(row));
                 int c_pos = cell_pos(solve_cells.at(row));
 
-<<<<<<< HEAD
-                double weight = alpha * iter / std::max<double>(1, (yaxis ? 2 : 1) * std::abs(l_pos - c_pos));
-=======
                 double weight =
                         alpha * iter /
                         std::max<double>(1, (yaxis ? cfg.hpwl_scale_y : cfg.hpwl_scale_x) * std::abs(l_pos - c_pos));
->>>>>>> e0b4f0ee
                 // Add an arc from legalised to current position
                 es.add_coeff(row, row, weight);
                 es.add_rhs(row, weight * l_pos);
@@ -803,11 +767,7 @@
                 ymin = std::min(ymin, usrloc.y);
                 ymax = std::max(ymax, usrloc.y);
             }
-<<<<<<< HEAD
-            hpwl += (xmax - xmin) + 2 * (ymax - ymin);
-=======
             hpwl += cfg.hpwl_scale_x * (xmax - xmin) + cfg.hpwl_scale_y * (ymax - ymin);
->>>>>>> e0b4f0ee
         }
         return hpwl;
     }
@@ -1072,10 +1032,6 @@
         sl_time += std::chrono::duration<float>(endt - startt).count();
     }
     // Implementation of the cut-based spreading as described in the HeAP/SimPL papers
-<<<<<<< HEAD
-    static constexpr float beta = 0.4;
-=======
->>>>>>> e0b4f0ee
 
     template <typename T> T limit_to_reg(Region *reg, T val, bool dir)
     {
@@ -1096,11 +1052,7 @@
         int id;
         int x0, y0, x1, y1;
         std::vector<int> cells, bels;
-<<<<<<< HEAD
-        bool overused() const
-=======
         bool overused(float beta) const
->>>>>>> e0b4f0ee
         {
             for (size_t t = 0; t < cells.size(); t++) {
                 if (bels.at(t) < 4) {
@@ -1444,40 +1396,19 @@
                 auto &reg = regions.at(rid);
                 while (reg.overused(beta)) {
                     bool changed = false;
-<<<<<<< HEAD
-                    // 2 x units for every 1 y unit to account for INT gaps between CLBs
-                    for (int j = 0; j < 2; j++) {
-                        if (reg.x0 > 0) {
-                            grow_region(reg, reg.x0 - 1, reg.y0, reg.x1, reg.y1);
-                            changed = true;
-                            if (!reg.overused())
-=======
                     for (int j = 0; j < p->cfg.spread_scale_x; j++) {
                         if (reg.x0 > 0) {
                             grow_region(reg, reg.x0 - 1, reg.y0, reg.x1, reg.y1);
                             changed = true;
                             if (!reg.overused(beta))
->>>>>>> e0b4f0ee
                                 break;
                         }
                         if (reg.x1 < p->max_x) {
                             grow_region(reg, reg.x0, reg.y0, reg.x1 + 1, reg.y1);
                             changed = true;
-<<<<<<< HEAD
-                            if (!reg.overused())
-                                break;
-                        }
-                    }
-                    if (reg.y0 > 0) {
-                        grow_region(reg, reg.x0, reg.y0 - 1, reg.x1, reg.y1);
-                        changed = true;
-                        if (!reg.overused())
-                            break;
-=======
                             if (!reg.overused(beta))
                                 break;
                         }
->>>>>>> e0b4f0ee
                     }
                     for (int j = 0; j < p->cfg.spread_scale_y; j++) {
                         if (reg.y0 > 0) {
@@ -1785,12 +1716,8 @@
 
 PlacerHeapCfg::PlacerHeapCfg(Context *ctx)
 {
-<<<<<<< HEAD
-    alpha = ctx->setting<float>("placerHeap/alpha", 0.08);
-=======
     alpha = ctx->setting<float>("placerHeap/alpha", 0.1);
     beta = ctx->setting<float>("placerHeap/beta", 0.9);
->>>>>>> e0b4f0ee
     criticalityExponent = ctx->setting<int>("placerHeap/criticalityExponent", 2);
     timingWeight = ctx->setting<int>("placerHeap/timingWeight", 10);
     timing_driven = ctx->setting<bool>("timing_driven");
