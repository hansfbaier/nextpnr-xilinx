--- conflicted
+++ resolved
@@ -23,28 +23,16 @@
 
 NEXTPNR_NAMESPACE_BEGIN
 
-<<<<<<< HEAD
-void XC7Packer::walk_dsp(CellInfo *current_cell, int constr_z)
-=======
 void XC7Packer::walk_dsp(CellInfo *root, CellInfo *current_cell, int constr_z)
->>>>>>> c6d7656d
 {
     CellInfo *cascaded_cell = nullptr;
 
     auto check_illegal_fanout = [&] (NetInfo *ni, std::string port) {
-<<<<<<< HEAD
-        if (ni->users.size() > 1)
-            log_error("Port %s connected to net %s has more than one user", port.c_str(), ni->name.c_str(ctx));
-
-        PortRef& user = ni->users.back();
-        if (user.cell->type != ctx->id("DSP48E1_DSP48E1"))
-=======
         if (ni->users.entries() > 1)
             log_error("Port %s connected to net %s has more than one user", port.c_str(), ni->name.c_str(ctx));
 
         PortRef& user = *ni->users.end();
         if (user.cell->type != id_DSP48E1_DSP48E1)
->>>>>>> c6d7656d
             log_error("User %s of net %s is not a DSP block, but %s",
                 user.cell->name.c_str(ctx), ni->name.c_str(ctx), user.cell->type.c_str(ctx));
     };
@@ -57,11 +45,7 @@
         if (cout_net == nullptr) continue;
 
         check_illegal_fanout(cout_net, port.first.c_str(ctx));
-<<<<<<< HEAD
-        PortRef& user = cout_net->users.back();
-=======
         PortRef& user = *cout_net->users.end();
->>>>>>> c6d7656d
         CellInfo *cout_cell = user.cell;
         NPNR_ASSERT(cout_cell != nullptr);
 
@@ -73,33 +57,20 @@
     }
 
     if (cascaded_cell != nullptr) {
-<<<<<<< HEAD
-        cascaded_cell->constr_parent = current_cell;
-        current_cell->constr_children.push_back(cascaded_cell);
-=======
         auto is_lower_bel = constr_z == BEL_LOWER_DSP;
 
         cascaded_cell->cluster = root->name;
         root->constr_children.push_back(cascaded_cell);
->>>>>>> c6d7656d
         cascaded_cell->constr_x = 0;
         // the connected cell has to be above the current cell,
         // otherwise it cannot be routed, because the cascading ports
         // are only connected to the DSP above
-<<<<<<< HEAD
-        cascaded_cell->constr_y = constr_z == BEL_LOWER_DSP ? -5 : 0;
-        cascaded_cell->constr_z = constr_z;
-        cascaded_cell->constr_abs_z = true;
-
-        walk_dsp(cascaded_cell, constr_z == BEL_LOWER_DSP ? BEL_UPPER_DSP : BEL_LOWER_DSP);
-=======
         auto previous_y = (current_cell == root) ? 0 : current_cell->constr_y;
         cascaded_cell->constr_y = previous_y + (is_lower_bel ? -5 : 0);
         cascaded_cell->constr_z = constr_z;
         cascaded_cell->constr_abs_z = true;
 
         walk_dsp(root, cascaded_cell, is_lower_bel ? BEL_UPPER_DSP : BEL_LOWER_DSP);
->>>>>>> c6d7656d
     }
 }
 
@@ -107,41 +78,23 @@
 {
     log_info("Packing DSPs..\n");
 
-<<<<<<< HEAD
-    std::unordered_map<IdString, XFormRule> dsp_rules;
-    dsp_rules[ctx->id("DSP48E1")].new_type = ctx->id("DSP48E1_DSP48E1");
-=======
     dict<IdString, XFormRule> dsp_rules;
     dsp_rules[id_DSP48E1].new_type = id_DSP48E1_DSP48E1;
->>>>>>> c6d7656d
     generic_xform(dsp_rules, true);
 
     std::vector<CellInfo *> all_dsps;
 
-<<<<<<< HEAD
-    for (auto cell : sorted(ctx->cells)) {
-        CellInfo *ci = cell.second;
-
-        auto add_const_pin = [&](PortInfo& port, std::string& pins, std::string& pin_name, std::string net) {
-            if (port.net && port.net->name == ctx->id(net)) {
-                disconnect_port(ctx, ci, port.name);
-=======
     for (auto &cell : ctx->cells) {
         CellInfo *ci = cell.second.get();
 
         auto add_const_pin = [&](PortInfo& port, std::string& pins, std::string& pin_name, std::string net) {
             if (port.net && port.net->name == ctx->id(net)) {
                 ci->disconnectPort(port.name);
->>>>>>> c6d7656d
                 pins += " " + pin_name;
             }
         };
 
-<<<<<<< HEAD
-        if (ci->type == ctx->id("DSP48E1_DSP48E1")) {
-=======
         if (ci->type == id_DSP48E1_DSP48E1) {
->>>>>>> c6d7656d
             all_dsps.push_back(ci);
             auto gnd_attr = ctx->id("DSP_GND_PINS");
             auto vcc_attr = ctx->id("DSP_VCC_PINS");
@@ -156,29 +109,7 @@
                     if (port.second.net == nullptr)
                         continue;
                     if (port.second.net->name == ctx->id("$PACKER_GND_NET"))
-<<<<<<< HEAD
-                        disconnect_port(ctx, ci, port.first);
-=======
                         ci->disconnectPort(port.first);
-                }
-
-                // prjxray has extra bits for these ports to hardwire them to VCC/GND
-                // as these seem to be interal to the tile,
-                // this saves us from having to route those externally
-                if (boost::starts_with(n, "D") ||
-                    boost::starts_with(n, "RSTD") ||
-                    // TODO: these seem to be inverted for unknown reasons
-                    // boost::starts_with(n, "INMODE") ||
-                    // boost::starts_with(n, "ALUMODE2") ||
-                    // boost::starts_with(n, "ALUMODE3") ||
-                    boost::starts_with(n, "CARRYINSEL2") ||
-                    boost::starts_with(n, "CED") ||
-                    boost::starts_with(n, "CEAD") ||
-                    boost::starts_with(n, "CEINMODE") ||
-                    boost::starts_with(n, "CEALUMODE")) {
-                    add_const_pin(port.second, gnd_pins, n, "$PACKER_GND_NET");
-                    add_const_pin(port.second, vcc_pins, n, "$PACKER_VCC_NET");
->>>>>>> c6d7656d
                 }
 
                 // prjxray has extra bits for these ports to hardwire them to VCC/GND
@@ -214,31 +145,6 @@
                 cascade_input_used = true;
                 break;
             }
-
-            ci->attrs[gnd_attr] = gnd_pins;
-            ci->attrs[vcc_attr] = vcc_pins;
-        }
-
-        if (!cascade_input_used) {
-            dsp_roots.push_back(ci);
-        }
-    }
-
-    for (auto root : dsp_roots) {
-        root->constr_abs_z = true;
-        root->constr_z = BEL_LOWER_DSP;
-        walk_dsp(root, BEL_UPPER_DSP);
-    }
-
-    std::vector<CellInfo *> dsp_roots;
-    for (auto ci : all_dsps) {
-        bool cascade_input_used = false;
-        for (auto port : ci->ports) {
-            if (!boost::contains(port.first.str(ctx), "CIN")) continue;
-            if (port.second.net != nullptr) {
-                cascade_input_used = true;
-                break;
-            }
         }
 
         if (!cascade_input_used) {
