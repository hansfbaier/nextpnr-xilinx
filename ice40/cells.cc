/*
 *  nextpnr -- Next Generation Place and Route
 *
 *  Copyright (C) 2018  Clifford Wolf <clifford@clifford.at>
 *
 *  Permission to use, copy, modify, and/or distribute this software for any
 *  purpose with or without fee is hereby granted, provided that the above
 *  copyright notice and this permission notice appear in all copies.
 *
 *  THE SOFTWARE IS PROVIDED "AS IS" AND THE AUTHOR DISCLAIMS ALL WARRANTIES
 *  WITH REGARD TO THIS SOFTWARE INCLUDING ALL IMPLIED WARRANTIES OF
 *  MERCHANTABILITY AND FITNESS. IN NO EVENT SHALL THE AUTHOR BE LIABLE FOR
 *  ANY SPECIAL, DIRECT, INDIRECT, OR CONSEQUENTIAL DAMAGES OR ANY DAMAGES
 *  WHATSOEVER RESULTING FROM LOSS OF USE, DATA OR PROFITS, WHETHER IN AN
 *  ACTION OF CONTRACT, NEGLIGENCE OR OTHER TORTIOUS ACTION, ARISING OUT OF
 *  OR IN CONNECTION WITH THE USE OR PERFORMANCE OF THIS SOFTWARE.
 *
 */

#include "cells.h"
#include "design_utils.h"
#include "log.h"

NEXTPNR_NAMESPACE_BEGIN

static void add_port(CellInfo *cell, IdString name, PortType dir)
{
    cell->ports[name] = PortInfo{name, nullptr, dir};
}

CellInfo *create_ice_cell(Design *design, IdString type, IdString name)
{
    static int auto_idx = 0;
    CellInfo *new_cell = new CellInfo();
    if (name == IdString()) {
        new_cell->name =
                IdString("$nextpnr_" + type + "_" + std::to_string(auto_idx++));
    } else {
        new_cell->name = name;
    }
    new_cell->type = type;
    if (type == "ICESTORM_LC") {
        new_cell->params["LUT_INIT"] = "0";
        new_cell->params["NEG_CLK"] = "0";
        new_cell->params["CARRY_ENABLE"] = "0";
        new_cell->params["DFF_ENABLE"] = "0";
        new_cell->params["SET_NORESET"] = "0";
        new_cell->params["ASYNC_SR"] = "0";

        add_port(new_cell, "I0", PORT_IN);
        add_port(new_cell, "I1", PORT_IN);
        add_port(new_cell, "I2", PORT_IN);
        add_port(new_cell, "I3", PORT_IN);
        add_port(new_cell, "CIN", PORT_IN);

        add_port(new_cell, "CLK", PORT_IN);
        add_port(new_cell, "CEN", PORT_IN);
        add_port(new_cell, "SR", PORT_IN);

        add_port(new_cell, "LO", PORT_OUT);
        add_port(new_cell, "O", PORT_OUT);
        add_port(new_cell, "OUT", PORT_OUT);
    } else {
        log_error("unable to create iCE40 cell of type %s", type.c_str());
    }
    return new_cell;
}

void lut_to_lc(CellInfo *lut, CellInfo *lc, bool no_dff)
{
    lc->params["LUT_INIT"] = lut->params["LUT_INIT"];
    replace_port(lut, "I0", lc, "I0");
    replace_port(lut, "I1", lc, "I1");
    replace_port(lut, "I2", lc, "I2");
    replace_port(lut, "I3", lc, "I3");
    if (no_dff) {
        replace_port(lut, "O", lc, "O");
        lc->params["DFF_ENABLE"] = "0";
    }
}

void dff_to_lc(CellInfo *dff, CellInfo *lc, bool pass_thru_lut)
{
    lc->params["DFF_ENABLE"] = "1";
    std::string config = std::string(dff->type).substr(6);
    auto citer = config.begin();
    replace_port(dff, "C", lc, "CLK");

    if (citer != config.end() && *citer == 'N') {
        lc->params["NEG_CLK"] = "1";
        ++citer;
    } else {
        lc->params["NEG_CLK"] = "0";
    }

    if (citer != config.end() && *citer == 'E') {
        replace_port(dff, "E", lc, "CEN");
        ++citer;
    }

    if (citer != config.end()) {
        if ((config.end() - citer) >= 2) {
            assert(*(citer++) == 'S');
            lc->params["ASYNC_SR"] = "1";
        } else {
            lc->params["ASYNC_SR"] = "0";
        }

        if (*citer == 'S') {
            replace_port(dff, "S", lc, "SR");
            lc->params["SET_NORESET"] = "1";
        } else {
            assert(*citer == 'R');
            replace_port(dff, "R", lc, "SR");
            lc->params["SET_NORESET"] = "0";
        }
    }

    assert(citer == config.end());

    if (pass_thru_lut) {
        lc->params["LUT_INIT"] = "2";
        replace_port(dff, "D", lc, "I0");
    }
<<<<<<< HEAD
}

NEXTPNR_NAMESPACE_END
=======

    replace_port(dff, "Q", lc, "O");
}
>>>>>>> 9ee6a6e1
<|MERGE_RESOLUTION|>--- conflicted
+++ resolved
@@ -122,12 +122,8 @@
         lc->params["LUT_INIT"] = "2";
         replace_port(dff, "D", lc, "I0");
     }
-<<<<<<< HEAD
-}
-
-NEXTPNR_NAMESPACE_END
-=======
 
     replace_port(dff, "Q", lc, "O");
 }
->>>>>>> 9ee6a6e1
+
+NEXTPNR_NAMESPACE_END